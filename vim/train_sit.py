--- conflicted
+++ resolved
@@ -177,10 +177,7 @@
 
     # Setup optimizer (we used default Adam betas=(0.9, 0.999) and a constant learning rate of 1e-4 in our paper):
     opt = torch.optim.AdamW(model.parameters(), lr=args.lr, weight_decay=0)
-<<<<<<< HEAD
-=======
     # scheduler = torch.optim.lr_scheduler.CosineAnnealingLR(opt, args.epochs, eta_min=1e-5, verbose=True)
->>>>>>> 8328431b
 
     if args.resume or os.path.exists(os.path.join(checkpoint_dir, "content.pth")):
         checkpoint_file = os.path.join(checkpoint_dir, "content.pth")
