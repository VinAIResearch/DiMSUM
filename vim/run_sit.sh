#!/bin/sh
#SBATCH --job-name=uni # create a short name for your job
#SBATCH --output=/lustre/scratch/client/vinai/users/haopt12/MambaDiff/slurms/slurm_%A.out # create a output file
#SBATCH --error=/lustre/scratch/client/vinai/users/haopt12/MambaDiff/slurms/slurm_%A.err # create a error file
#SBATCH --partition=research # choose partition
#SBATCH --gpus-per-node=1
#SBATCH --cpus-per-task=8 # 80
#SBATCH --mem-per-gpu=32GB
#SBATCH --nodes=1
#SBATCH --ntasks=1
#SBATCH --time=10-00:00          # total run time limit (DD-HH:MM)
#SBATCH --mail-type=begin        # send email when job begins
#SBATCH --mail-type=end          # send email when job ends
#SBATCH --mail-type=fail          # send email when job fails
#SBATCH --mail-user=v.haopt12@vinai.io

set -x
set -e

<<<<<<< HEAD
export MASTER_PORT=10122
=======
export MASTER_PORT=10123
>>>>>>> 8328431b
export WORLD_SIZE=1

export SLURM_JOB_NODELIST=$(scontrol show hostnames $SLURM_JOB_NODELIST | tr '\n' ' ')
export SLURM_NODELIST=$SLURM_JOB_NODELIST
master_address=$(echo $SLURM_JOB_NODELIST | cut -d' ' -f1)
export MASTER_ADDRESS=$master_address

echo MASTER_ADDRESS=${MASTER_ADDRESS}
echo MASTER_PORT=${MASTER_PORT}
echo WORLD_SIZE=${WORLD_SIZE}
echo "NODELIST="${SLURM_NODELIST}

export NCCL_DEBUG=INFO
export PYTHONFAULTHANDLER=1

<<<<<<< HEAD
=======
CUDA_VISIBLE_DEVICES=0 torchrun --nnodes=1 --rdzv_endpoint 0.0.0.0:$MASTER_PORT --nproc_per_node=1 vim/train_sit.py \
        --exp idiml2_linear_celeb256_gvp \
        --model DiM-L/2 \
        --datadir ./vim/data/celeba-lmdb/ \
        --dataset celeba_256 \
        --num-classes 1 \
        --global-batch-size 32 \
        --epochs 600 \
        --path-type GVP \
        --diffusion-form none \
        --lr 1e-4 \
        --block-type linear \
        --eval-every 50 \
        --eval-nsamples 1_000 \
        --eval-bs 4 \
        --eval-refdir /lustre/scratch/client/scratch/research/group/anhgroup/haopt12/real_samples/celeba_256/ \
        # --bimamba-type none \
        # --learn-sigma \
#         # --model-ckpt results/diml2_moe_celeb256-DiM-L-2/checkpoints/0000100.pt \

>>>>>>> 8328431b
# CUDA_VISIBLE_DEVICES=0 torchrun --nnodes=1 --rdzv_endpoint 0.0.0.0:$MASTER_PORT --nproc_per_node=1 vim/train_sit.py \
#         --exp idimxl2_celeb256_gvp_difflog \
#         --model DiM-XL/2 \
#         --datadir ./vim/data/celeba-lmdb/ \
#         --dataset celeba_256 \
#         --num-classes 1 \
#         --global-batch-size 32 \
#         --epochs 800 \
#         --path-type GVP \
#         --diffusion-form log \
#         --resume \
#         # --bimamba-type none \
#         # --learn-sigma \
# #         # --model-ckpt results/diml2_moe_celeb256-DiM-L-2/checkpoints/0000100.pt \

CUDA_VISIBLE_DEVICES=0 torchrun --nnodes=1 --rdzv_endpoint 0.0.0.0:$MASTER_PORT --nproc_per_node=1 vim/train_sit.py \
        --exp idimxl2_church_GVP_lr1e-5 \
        --model DiM-XL/2 \
        --datadir ./vim/data/lsun/ \
        --dataset lsun_church \
        --num-classes 1 \
        --global-batch-size 32 \
        --epochs 800 \
        --path-type GVP \
        --lr 1e-5 \
        --resume \
        # --bimamba-type none \
        # --learn-sigma \
#         # --model-ckpt results/diml2_moe_celeb256-DiM-L-2/checkpoints/0000100.pt \

# CUDA_VISIBLE_DEVICES=0 torchrun --nnodes=1 --rdzv_endpoint 0.0.0.0:$MASTER_PORT --nproc_per_node=1 vim/train.py \
#         --exp diml2_moe_celeb256 \
#         --model DiM-L/2 \
#         --datadir ./vim/data/celeba-lmdb/ \
#         --dataset celeba_256 \
#         --num-classes 1 \
#         --global-batch-size 32 \
#         --epochs 800 \
#         --routing-mode top1 \
#         --model-ckpt results/diml2_moe_celeb256-DiM-L-2/checkpoints/0000100.pt \
#         --is-moe \
#         # --gated-linear-unit \

# torchrun --nnodes=1 --rdzv_endpoint 0.0.0.0:$MASTER_PORT --nproc_per_node=1 vim/train.py \
#         --exp diml2_moe_ffhq256 \
#         --model DiM-L/2 \
#         --datadir vim/data/ffhq-lmdb/ \
#         --dataset ffhq_256 \
#         --num-classes 1 \
#         --global-batch-size 32 \
#         --epochs 800 \
#         --routing-mode top1 \
#         --is-moe \
#         # --gated-linear-unit \<|MERGE_RESOLUTION|>--- conflicted
+++ resolved
@@ -17,11 +17,7 @@
 set -x
 set -e
 
-<<<<<<< HEAD
 export MASTER_PORT=10122
-=======
-export MASTER_PORT=10123
->>>>>>> 8328431b
 export WORLD_SIZE=1
 
 export SLURM_JOB_NODELIST=$(scontrol show hostnames $SLURM_JOB_NODELIST | tr '\n' ' ')
@@ -37,8 +33,6 @@
 export NCCL_DEBUG=INFO
 export PYTHONFAULTHANDLER=1
 
-<<<<<<< HEAD
-=======
 CUDA_VISIBLE_DEVICES=0 torchrun --nnodes=1 --rdzv_endpoint 0.0.0.0:$MASTER_PORT --nproc_per_node=1 vim/train_sit.py \
         --exp idiml2_linear_celeb256_gvp \
         --model DiM-L/2 \
@@ -59,36 +53,21 @@
         # --learn-sigma \
 #         # --model-ckpt results/diml2_moe_celeb256-DiM-L-2/checkpoints/0000100.pt \
 
->>>>>>> 8328431b
+
 # CUDA_VISIBLE_DEVICES=0 torchrun --nnodes=1 --rdzv_endpoint 0.0.0.0:$MASTER_PORT --nproc_per_node=1 vim/train_sit.py \
-#         --exp idimxl2_celeb256_gvp_difflog \
+#         --exp idimxl2_church_GVP_lr1e-5 \
 #         --model DiM-XL/2 \
-#         --datadir ./vim/data/celeba-lmdb/ \
-#         --dataset celeba_256 \
+#         --datadir ./vim/data/lsun/ \
+#         --dataset lsun_church \
 #         --num-classes 1 \
 #         --global-batch-size 32 \
 #         --epochs 800 \
 #         --path-type GVP \
-#         --diffusion-form log \
+#         --lr 1e-5 \
 #         --resume \
 #         # --bimamba-type none \
 #         # --learn-sigma \
 # #         # --model-ckpt results/diml2_moe_celeb256-DiM-L-2/checkpoints/0000100.pt \
-
-CUDA_VISIBLE_DEVICES=0 torchrun --nnodes=1 --rdzv_endpoint 0.0.0.0:$MASTER_PORT --nproc_per_node=1 vim/train_sit.py \
-        --exp idimxl2_church_GVP_lr1e-5 \
-        --model DiM-XL/2 \
-        --datadir ./vim/data/lsun/ \
-        --dataset lsun_church \
-        --num-classes 1 \
-        --global-batch-size 32 \
-        --epochs 800 \
-        --path-type GVP \
-        --lr 1e-5 \
-        --resume \
-        # --bimamba-type none \
-        # --learn-sigma \
-#         # --model-ckpt results/diml2_moe_celeb256-DiM-L-2/checkpoints/0000100.pt \
 
 # CUDA_VISIBLE_DEVICES=0 torchrun --nnodes=1 --rdzv_endpoint 0.0.0.0:$MASTER_PORT --nproc_per_node=1 vim/train.py \
 #         --exp diml2_moe_celeb256 \
