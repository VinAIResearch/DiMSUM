--- conflicted
+++ resolved
@@ -13,11 +13,6 @@
 """
 import torch
 import torch.distributed as dist
-<<<<<<< HEAD
-=======
-from models_dim import DiM_models
-from models_dmm import mamba_models
->>>>>>> 9c3705c8
 from download import find_model
 from diffusion import create_diffusion
 from create_model import create_model
@@ -66,26 +61,15 @@
 
     # Load model:
     latent_size = args.image_size // 8
-<<<<<<< HEAD
     model = create_model(args).to(device)
     # Auto-download a pre-trained model or load a custom DiT checkpoint from train.py:
     ckpt_path = args.ckpt # or f"DiT-XL-2-{args.image_size}x{args.image_size}.pt"
-=======
-    model = DiM_models[args.model](learn_sigma = args.learn_sigma, pe_type=args.pe_type, block_type=args.block_type).to(device)
-    # Auto-download a pre-trained model or load a custom DiT checkpoint from train.py:
-    ckpt_path = args.ckpt
->>>>>>> 9c3705c8
     state_dict = find_model(ckpt_path)
     model.load_state_dict(state_dict, strict=True)
     model.eval()  # important!
-<<<<<<< HEAD
 
     diffusion = create_diffusion(str(args.num_sampling_steps), learn_sigma=args.learn_sigma)
     vae = AutoencoderKL.from_pretrained(f"./vim/stabilityai/sd-vae-ft-{args.vae}").to(device)
-=======
-    diffusion = create_diffusion(str(args.num_sampling_steps), learn_sigma=args.learn_sigma)
-    vae = AutoencoderKL.from_pretrained(f"stabilityai/sd-vae-ft-{args.vae}").to(device)
->>>>>>> 9c3705c8
     assert args.cfg_scale >= 1.0, "In almost all cases, cfg_scale be >= 1.0"
     using_cfg = args.cfg_scale > 1.0
 
@@ -99,11 +83,8 @@
     if rank == 0:
         os.makedirs(sample_folder_dir, exist_ok=True)
         print(f"Saving .jpg samples at {sample_folder_dir}")
-<<<<<<< HEAD
-=======
         if args.eta is not None:
             print("Using ddim sampler with eta = {}".format(args.eta))
->>>>>>> 9c3705c8
     dist.barrier()
 
     # Figure out how many samples we need to generate on each GPU and how many iterations we need to run:
@@ -125,11 +106,8 @@
     for _ in pbar:
         # Sample inputs:
         z = torch.randn(n, model.in_channels, latent_size, latent_size, device=device)
-<<<<<<< HEAD
         y = None if not use_label else torch.randint(0, args.num_classes, (n,), device=device)
 
-=======
->>>>>>> 9c3705c8
         # Setup classifier-free guidance:
         model_kwargs = dict(y=None)
         sample_fn = model.forward
@@ -172,31 +150,20 @@
 
 if __name__ == "__main__":
     parser = argparse.ArgumentParser()
-<<<<<<< HEAD
     parser.add_argument("--model", type=str, default="DiM-XL/2")
     parser.add_argument("--vae",  type=str, choices=["ema", "mse"], default="mse")
-=======
-    parser.add_argument("--model", type=str, choices=list(mamba_models.keys())+list(DiM_models.keys()), default="DiT-XL/2")
-    parser.add_argument("--vae",  type=str, choices=["ema", "mse"], default="ema")
->>>>>>> 9c3705c8
     parser.add_argument("--sample-dir", type=str, default="samples")
     parser.add_argument("--per-proc-batch-size", type=int, default=32)
     parser.add_argument("--num-fid-samples", type=int, default=50_000)
     parser.add_argument("--image-size", type=int, choices=[256, 512], default=256)
-<<<<<<< HEAD
     parser.add_argument("--num-classes", type=int, default=0)
     parser.add_argument("--cfg-scale",  type=float, default=1.)
-=======
-    parser.add_argument("--num-classes", type=int, default=-1)
-    parser.add_argument("--cfg-scale",  type=float, default=1)
->>>>>>> 9c3705c8
     parser.add_argument("--num-sampling-steps", type=int, default=250)
     parser.add_argument("--global-seed", type=int, default=0)
     parser.add_argument("--tf32", action=argparse.BooleanOptionalAction, default=True,
                         help="By default, use TF32 matmuls. This massively accelerates sampling on Ampere GPUs.")
     parser.add_argument("--ckpt", type=str, default=None,
                         help="Optional path to a DiT checkpoint (default: auto-download a pre-trained DiT-XL/2 model).")
-<<<<<<< HEAD
     parser.add_argument("--learn-sigma", action="store_true")
     parser.add_argument("--num-in-channels", type=int, default=4)
     parser.add_argument("--label-dropout", type=float, default=-1)
@@ -210,11 +177,8 @@
     group.add_argument("--routing-mode", type=str, choices=['sinkhorn', 'top1', 'top2', 'sinkhorn_top2'], default='top1')
     group.add_argument("--gated-linear-unit", action="store_true")
 
-=======
-    parser.add_argument("--learn-sigma", action='store_true', default=False)
     parser.add_argument("--pe-type", type=str, default="ape", choices=["ape", "cpe", "rope"])
     parser.add_argument("--block-type", type=str, default="linear", choices=["linear", "raw"])
     parser.add_argument("--eta",  type=float, default=None)
->>>>>>> 9c3705c8
     args = parser.parse_args()
     main(args)