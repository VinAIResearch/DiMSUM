export MASTER_PORT=11121

python vim/sample_sit.py ODE \
    --model DiM-L/2 \
    --image-size 256 \
    --ckpt /lustre/scratch/client/scratch/research/group/anhgroup/haopt12/dimsum_public_models/celeb256_225ep.pt \
    --global-batch-size 32 \
    --path-type GVP \
    --num-classes 1 \
    --sampling-method dopri5 \
    --diffusion-form none \
    --num-sampling-steps 250 \
    --block-type combined \
    --bimamba-type none \
    --rms-norm \
    --fused-add-norm \
    --learnable-pe \
    --cond-mamba \
    --use-attn-every-k-layers 4 \
<<<<<<< HEAD
    --cfg-scale 1. \
    --measure-time \
=======
    --cfg-scale 3.8 \
    --ada-cfg \
>>>>>>> 9866fcb5
    # --compute-nfe \

# torchrun --nnodes=1 --rdzv_endpoint 0.0.0.0:$MASTER_PORT --nproc_per_node=1 vim/sample_sit_ddp.py SDE \
#     --model DiM-XL/2 \
#     --image-size 256 \
#     --ckpt results/idimxl2_celeb256_gvp-DiM-XL-2/checkpoints/0000775.pt \
#     --per-proc-batch-size 4 \
#     --num-fid-samples 10_000 \
#     --path-type GVP \
#     --num-classes 0 \
#     --sampling-method Euler \
#     --diffusion-form sigma \<|MERGE_RESOLUTION|>--- conflicted
+++ resolved
@@ -17,13 +17,9 @@
     --learnable-pe \
     --cond-mamba \
     --use-attn-every-k-layers 4 \
-<<<<<<< HEAD
-    --cfg-scale 1. \
-    --measure-time \
-=======
     --cfg-scale 3.8 \
     --ada-cfg \
->>>>>>> 9866fcb5
+    # --measure-time \
     # --compute-nfe \
 
 # torchrun --nnodes=1 --rdzv_endpoint 0.0.0.0:$MASTER_PORT --nproc_per_node=1 vim/sample_sit_ddp.py SDE \
