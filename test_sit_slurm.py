--- conflicted
+++ resolved
@@ -74,22 +74,12 @@
 device = "0,1"
 
 config = pd.DataFrame({
-<<<<<<< HEAD
     "epochs": [200]*3,
     "num_steps": [250]*3,
     "methods": ['dopri5', 'Euler', 'Euler'],
     "cfg_scale": [1.]*3,
     "diff_form": ["none", "increasing-decreasing", "log"],
     "sampler": ['ODE', 'SDE', 'SDE']
-=======
-    "epochs": [200], # list(range(200, 600, 25)),
-    "num_steps": [250], # len(range(200, 600, 25)),
-    "methods": ['Euler'], # 'Euler', 'Heun'
-    "cfg_scale": [1.],
-    "diff_form": ["log"],
-    "sampler": ['SDE'],
-
->>>>>>> 1a851b26
 })
 print(config)
 
