import os
import time
import subprocess

import numpy as np
import pandas as pd

slurm_template = """#!/bin/bash -e
#SBATCH --job-name={job_name}
#SBATCH --output={slurm_output}/slurm_%A.out
#SBATCH --error={slurm_output}/slurm_%A.err
#SBATCH --gpus={num_gpus}
#SBATCH --nodes=1
#SBATCH --mem-per-gpu=36G
#SBATCH --cpus-per-gpu=16
#SBATCH --partition=research
#SBATCH --mail-type=all
#SBATCH --mail-user=v.haopt12@vinai.io
#SBATCH --ntasks=1

# module purge
# module load python/miniconda3/miniconda3
# eval "$(conda shell.bash hook)"
# conda activate /lustre/scratch/client/vinai/users/ngocbh8/quan/envs/flow
# cd /lustre/scratch/client/vinai/users/ngocbh8/quan/cnf_flow

export MASTER_PORT={master_port}
export WORLD_SIZE=1

export NCCL_DEBUG=INFO
export PYTHONFAULTHANDLER=1

export PYTHONPATH=$(pwd):$PYTHONPATH

export MODEL_TYPE={model_type}
export EPOCH_ID={epoch}
export EXP={exp}
export OUTPUT_LOG={output_log}

echo "----------------------------"
echo $MODEL_TYPE $EPOCH_ID $EXP {method} {num_steps}
echo "----------------------------"

CUDA_VISIBLE_DEVICES={device} torchrun --nnodes=1 --rdzv_endpoint 0.0.0.0:$MASTER_PORT --nproc_per_node={num_gpus} vim/sample_sit_ddp.py {sampler} \
    --model $MODEL_TYPE \
    --per-proc-batch-size 100 \
    --image-size 256 \
<<<<<<< HEAD
    --ckpt results/{exp}/checkpoints/{epoch:07d}.pt \
    --num-fid-samples 50_000 \
=======
    --ckpt {ckpt_root}/{epoch:07d}.pt \
    --num-fid-samples 10_000 \
>>>>>>> 8328431b
    --path-type GVP \
    --num-classes 1 \
    --sampling-method {method} \
    --num-sampling-steps {num_steps} \
    --diffusion-form {diff_form} \
    --sample-dir samples/{exp} \
    --block-type linear \


# CUDA_VISIBLE_DEVICES=0 python eval_toolbox/calc_metrics.py \
#     --metrics=fid10k_full,pr10k3_full 
#     --data={real_data} 
#     --mirror=1 
#     --gen_data=samples/{exp}/
#     --img_resolution=256

"""

###### ARGS
<<<<<<< HEAD
model_type = "DiM-XL/2" # or "DiT-L/2" or "adm"
exp = "idimxl2_celeb256_gvp_difflog-DiM-XL-2"
ckpt_root = f"results/{exp}/checkpoints/"
BASE_PORT = 18017
num_gpus = 2
device = "0,1"

config = pd.DataFrame({
    "epochs": [200], # list(range(200, 600, 25)),
    "num_steps": [250], # len(range(200, 600, 25)),
    "methods": ['Euler'], # 'Euler', 'Heun'
    "cfg_scale": [1.],
    "diff_form": ["log"],
    "sampler": ['SDE'],

=======
model_type = "DiM-L/2" # or "DiT-L/2" or "adm"
exp = "idiml2_linear_celeb256_gvp-DiM-L-2"
ckpt_root = f"results/{exp}/checkpoints/"
BASE_PORT = 18016
num_gpus = 2
device = "0,1"
real_data = "/lustre/scratch/client/scratch/research/group/anhgroup/haopt12/real_samples/celeba_256/"

config = pd.DataFrame({
    "epochs": [200],
    "num_steps": [250],
    "methods": ['dopri5'],
    "cfg_scale": [1.],
    "diff_form": ["none"]
>>>>>>> 8328431b
})
print(config)

###################################
slurm_file_path = f"/lustre/scratch/client/vinai/users/haopt12/MambaDiff/slurm_scripts/{exp}/run2.sh"
slurm_output = f"/lustre/scratch/client/vinai/users/haopt12/MambaDiff/slurm_scripts/{exp}/"
output_log = f"{slurm_output}/log"
os.makedirs(slurm_output, exist_ok=True)
job_name = "test"

for idx, row in config.iterrows():
    # device = str(idx % 2)
    # slurm_file_path = f"/lustre/scratch/client/vinai/users/haopt12/cnf_flow/slurm_scripts/{exp}/run{device}.sh"
    slurm_command = slurm_template.format(
        job_name=job_name,
        model_type=model_type,
        exp=exp,
        epoch=row.epochs,
        master_port=str(BASE_PORT+idx),
        slurm_output=slurm_output,
        num_gpus=num_gpus,
        output_log=output_log,
        method=row.methods,
        num_steps=row.num_steps,
        device=device,
        cfg_scale=row.cfg_scale,
        diff_form=row.diff_form,
<<<<<<< HEAD
        sampler=row.sampler,
=======
        real_data=real_data,
        ckpt_root=ckpt_root,
>>>>>>> 8328431b
    )
    # mode = "w" if idx == 0 else "a"
    mode = "a"
    with open(slurm_file_path, mode) as f:
        f.write(slurm_command)
print("Slurm script is saved at", slurm_file_path)

# print(f"Summited {slurm_file_path}")
# subprocess.run(['sbatch', slurm_file_path])<|MERGE_RESOLUTION|>--- conflicted
+++ resolved
@@ -45,13 +45,8 @@
     --model $MODEL_TYPE \
     --per-proc-batch-size 100 \
     --image-size 256 \
-<<<<<<< HEAD
-    --ckpt results/{exp}/checkpoints/{epoch:07d}.pt \
-    --num-fid-samples 50_000 \
-=======
     --ckpt {ckpt_root}/{epoch:07d}.pt \
     --num-fid-samples 10_000 \
->>>>>>> 8328431b
     --path-type GVP \
     --num-classes 1 \
     --sampling-method {method} \
@@ -71,7 +66,6 @@
 """
 
 ###### ARGS
-<<<<<<< HEAD
 model_type = "DiM-XL/2" # or "DiT-L/2" or "adm"
 exp = "idimxl2_celeb256_gvp_difflog-DiM-XL-2"
 ckpt_root = f"results/{exp}/checkpoints/"
@@ -87,22 +81,6 @@
     "diff_form": ["log"],
     "sampler": ['SDE'],
 
-=======
-model_type = "DiM-L/2" # or "DiT-L/2" or "adm"
-exp = "idiml2_linear_celeb256_gvp-DiM-L-2"
-ckpt_root = f"results/{exp}/checkpoints/"
-BASE_PORT = 18016
-num_gpus = 2
-device = "0,1"
-real_data = "/lustre/scratch/client/scratch/research/group/anhgroup/haopt12/real_samples/celeba_256/"
-
-config = pd.DataFrame({
-    "epochs": [200],
-    "num_steps": [250],
-    "methods": ['dopri5'],
-    "cfg_scale": [1.],
-    "diff_form": ["none"]
->>>>>>> 8328431b
 })
 print(config)
 
@@ -130,12 +108,9 @@
         device=device,
         cfg_scale=row.cfg_scale,
         diff_form=row.diff_form,
-<<<<<<< HEAD
         sampler=row.sampler,
-=======
         real_data=real_data,
         ckpt_root=ckpt_root,
->>>>>>> 8328431b
     )
     # mode = "w" if idx == 0 else "a"
     mode = "a"
